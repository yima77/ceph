--- conflicted
+++ resolved
@@ -175,14 +175,8 @@
   /// Call prior to removing directory
   virtual int prep_delete() { return 0; }
 
-<<<<<<< HEAD
   explicit CollectionIndex(const coll_t& collection):
-    access_lock_name ("CollectionIndex::access_lock::" + collection.to_str()),
-    access_lock(access_lock_name.c_str()) {}
-=======
-  CollectionIndex(const coll_t& collection):
     access_lock("CollectionIndex::access_lock", true, false) {}
->>>>>>> eb5db371
 
   /*
    * Pre-hash the collection, this collection should map to a PG folder.
