--- conflicted
+++ resolved
@@ -435,16 +435,13 @@
   string default_placement;
   list<string> placement_tags;
   RGWQuotaInfo bucket_quota;
-<<<<<<< HEAD
   map<int, string> temp_url_keys;
-=======
   RGWQuotaInfo user_quota;
->>>>>>> 9413a519
 
   RGWUserInfo() : auid(0), suspended(0), max_buckets(RGW_DEFAULT_MAX_BUCKETS), op_mask(RGW_OP_TYPE_ALL), system(0) {}
 
   void encode(bufferlist& bl) const {
-     ENCODE_START(15, 9, bl);
+     ENCODE_START(16, 9, bl);
      ::encode(auid, bl);
      string access_key;
      string secret_key;
@@ -480,15 +477,12 @@
      ::encode(default_placement, bl);
      ::encode(placement_tags, bl);
      ::encode(bucket_quota, bl);
-<<<<<<< HEAD
      ::encode(temp_url_keys, bl);
-=======
      ::encode(user_quota, bl);
->>>>>>> 9413a519
      ENCODE_FINISH(bl);
   }
   void decode(bufferlist::iterator& bl) {
-     DECODE_START_LEGACY_COMPAT_LEN_32(13, 9, 9, bl);
+     DECODE_START_LEGACY_COMPAT_LEN_32(16, 9, 9, bl);
      if (struct_v >= 2) ::decode(auid, bl);
      else auid = CEPH_AUTH_UID_DEFAULT;
      string access_key;
@@ -545,11 +539,10 @@
       ::decode(bucket_quota, bl);
     }
     if (struct_v >= 15) {
-<<<<<<< HEAD
      ::decode(temp_url_keys, bl);
-=======
+    }
+    if (struct_v >= 16) {
       ::decode(user_quota, bl);
->>>>>>> 9413a519
     }
     DECODE_FINISH(bl);
   }
