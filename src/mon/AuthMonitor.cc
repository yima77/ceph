--- conflicted
+++ resolved
@@ -343,11 +343,8 @@
   bool return_next = (next_global_id <= max_global_id);
 
   // bump the max?
-<<<<<<< HEAD
-  while (next_global_id >= max_global_id - g_conf->mon_globalid_prealloc / 2) {
-=======
-  while (mon->is_leader() && next_global_id >= max_global_id) {
->>>>>>> 11650c5a
+  while (mon->is_leader() &&
+	 next_global_id >= max_global_id - g_conf->mon_globalid_prealloc / 2) {
     increase_max_global_id();
   }
 
